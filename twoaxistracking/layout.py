--- conflicted
+++ resolved
@@ -11,16 +11,12 @@
     return xx, yy
 
 
-<<<<<<< HEAD
 def _calculate_l_min(collector_geometry):
     L_min = 2 * collector_geometry.hausdorff_distance(geometry.Point(0, 0))
     return L_min
 
 
-def generate_field_layout(gcr, collector_area, L_min, neighbor_order,
-=======
 def generate_field_layout(gcr, total_collector_area, L_min, neighbor_order,
->>>>>>> 6bde3511
                           aspect_ratio=None, offset=None, rotation=None,
                           layout_type=None, slope_azimuth=0,
                           slope_tilt=0, plot=False):
